import streamlit as st
from PIL import Image, ImageDraw, ImageFont
import numpy as np
import pandas as pd
import io, zipfile
import tempfile
from datetime import datetime
from pathlib import Path
import cv2

# Import YOLO - ultralytics handles OpenCV internally
from ultralytics import YOLO

# ==========================
# App Config
# ==========================
st.set_page_config(page_title="Car Damage Detection", layout="wide", page_icon="🚗")
st.title("🚗 Car Damage Detection - YOLOv11")

<<<<<<< HEAD
WEIGHTS_FILE = "best.pt"          # taruh model di root app
CONF_THRES   = 0.10
IOU_THRES    = 0.6
IMG_SIZE     = 416
=======
# Constants
WEIGHTS_FILE = "best.pt"
# LOKASI: Fixed threshold dan image size values (tidak bisa diubah user)
FIXED_CONF = 0.15      # Fixed confidence threshold
FIXED_IOU = 0.7        # Fixed IOU threshold  
FIXED_IMGSZ = 640      # Fixed image size

# Severity thresholds
SEVERITY_T1 = 0.25  # < 25% = Light
SEVERITY_T2 = 0.60  # 25-60% = Medium, >60% = Heavy
>>>>>>> b83cf41d

# ==========================
# Utility Functions
# ==========================
def to_pil_rgb(arr_bgr_or_rgb):
    """Convert ultralytics result.plot() BGR array to PIL RGB."""
    if arr_bgr_or_rgb is None:
        return None
    a = arr_bgr_or_rgb
    if a.ndim == 3 and a.shape[2] == 3:
        # Ultralytics plot() returns BGR, convert to RGB
        a = a[:, :, ::-1].copy()
    return Image.fromarray(a)

def compute_severity(mask_bin: np.ndarray, xyxy: np.ndarray):
    """Calculate severity based on mask area ratio to bbox area."""
    x1, y1, x2, y2 = [int(v) for v in xyxy]
    bbox_area = max(1, (x2 - x1) * (y2 - y1))
    mask_area = int(mask_bin.sum())
    ratio = float(mask_area) / float(bbox_area)
    
    if ratio < SEVERITY_T1:
        severity = "Light"
    elif ratio < SEVERITY_T2:
        severity = "Medium" 
    else:
        severity = "Heavy"
        
    return mask_area, bbox_area, ratio, severity

def bytes_from_pil(pil_img: Image.Image, fmt="JPEG"):
    """Convert PIL image to bytes."""
    buf = io.BytesIO()
    pil_img.save(buf, format=fmt)
    return buf.getvalue()

# LOKASI: Custom plotting function tanpa confidence
def plot_custom_overlay(pil_img: Image.Image, boxes, masks, names_map):
    """Create custom overlay without confidence scores."""
    if boxes is None or len(boxes) == 0:
        return pil_img
    
    # Convert PIL to numpy array for OpenCV
    img_array = np.array(pil_img)
    img_bgr = cv2.cvtColor(img_array, cv2.COLOR_RGB2BGR)
    
    xyxy = boxes.xyxy.cpu().numpy()
    cls = boxes.cls.cpu().numpy().astype(int)
    
    # Color map for different classes
    colors = [
        (0, 255, 0),    # Green
        (255, 0, 0),    # Blue (BGR format)
        (0, 0, 255),    # Red
        (255, 255, 0),  # Cyan
        (255, 0, 255),  # Magenta
        (0, 255, 255),  # Yellow
    ]
    
    # Draw masks if available
    if masks is not None and masks.data is not None:
        mask_data = masks.data.cpu().numpy()
        for i, mask in enumerate(mask_data):
            if i < len(cls):
                cls_id = int(cls[i])
                color = colors[cls_id % len(colors)]
                
                # Create colored mask
                mask_resized = cv2.resize(mask.astype(np.uint8), (img_bgr.shape[1], img_bgr.shape[0]))
                mask_colored = np.zeros_like(img_bgr)
                mask_colored[:, :] = color
                
                # Apply mask with transparency
                alpha = 0.3
                mask_bool = mask_resized > 0.5
                img_bgr[mask_bool] = (1 - alpha) * img_bgr[mask_bool] + alpha * mask_colored[mask_bool]
    
    # Draw bounding boxes and labels (without confidence)
    for i in range(len(xyxy)):
        x1, y1, x2, y2 = xyxy[i].astype(int)
        cls_id = int(cls[i])
        cls_name = names_map.get(cls_id, str(cls_id))
        color = colors[cls_id % len(colors)]
        
        # Draw bounding box
        cv2.rectangle(img_bgr, (x1, y1), (x2, y2), color, 2)
        
        # Draw label background
        label = cls_name  # Only class name, no confidence
        (text_width, text_height), baseline = cv2.getTextSize(label, cv2.FONT_HERSHEY_SIMPLEX, 0.5, 1)
        cv2.rectangle(img_bgr, (x1, y1 - text_height - baseline - 5), (x1 + text_width, y1), color, -1)
        
        # Draw label text
        cv2.putText(img_bgr, label, (x1, y1 - baseline - 2), cv2.FONT_HERSHEY_SIMPLEX, 0.5, (255, 255, 255), 1)
    
    # Convert back to RGB PIL
    img_rgb = cv2.cvtColor(img_bgr, cv2.COLOR_BGR2RGB)
    return Image.fromarray(img_rgb)

# LOKASI: Function untuk create human-readable summary
def create_summary_text(plate, class_name, severity):
    """Create human-readable summary text for Excel export."""
    if class_name == "no_detection":
        return f"Mobil dengan nomor plat {plate} tidak terdeteksi mengalami kerusakan."
    else:
        return f"Mobil dengan nomor plat {plate} terdeteksi mengalami kerusakan {class_name} dengan tingkat keparahan {severity}."

# ==========================
# Model Loading
# ==========================
@st.cache_resource(show_spinner=True)
def load_model_from_path():
    """Load YOLO model from local path."""
    try:
        if Path(WEIGHTS_FILE).exists():
            model = YOLO(WEIGHTS_FILE)
            return model
        else:
            return None
    except Exception as e:
        st.error(f"❌ Error loading model: {str(e)}")
        return None

# ==========================
# Check Model Availability
# ==========================
model = load_model_from_path()

if model is None:
    st.error("❌ **Model file not found!**")
    st.error(f"Please ensure the model file `{WEIGHTS_FILE}` exists in the application directory.")
    st.info("📝 **Instructions:**")
    st.info(f"1. Place your trained YOLO model file named `{WEIGHTS_FILE}` in the same directory as this script")
    st.info("2. Restart the application")
    st.stop()

# ==========================
# Inference Function
# ==========================
<<<<<<< HEAD
with st.sidebar:
    st.header("⚙️ Settings")
    show_boxes = st.checkbox("Show Bounding Boxes", value=True)
    show_masks = st.checkbox("Show Segmentation Masks", value=True)
    show_labels = st.checkbox("Show Class Labels", value=True)
    mask_alpha = st.slider("Mask Opacity", 0.0, 1.0, 0.55, 0.05)

    st.markdown("---")
    st.subheader("🎥 Camera")
    cam_choice = st.radio(
        "Pilih kamera",
        ["Belakang (environment)", "Depan (user)", "Auto"],
        index=0,
        help="Di ponsel, 'Belakang' biasanya kamera utama. Di desktop, browser bisa mengabaikan preferensi ini."
    )

    res_label = st.selectbox(
        "Resolusi video",
        ["1280×720", "1920×1080", "640×480"],
        index=0
    )
    fps = st.slider("FPS", 10, 60, 24, 1)

    # parse resolusi
    try:
        w, h = map(int, res_label.replace("×", "x").split("x"))
    except Exception:
        w, h = 1280, 720

    # Build constraints dinamis
    video_constraints = {
        "width": {"ideal": w},
        "height": {"ideal": h},
        "frameRate": {"ideal": fps, "max": min(30, fps)},  # 30 aman untuk WebRTC
    }
    if cam_choice == "Belakang (environment)":
        video_constraints["facingMode"] = {"exact": "environment"}
    elif cam_choice == "Depan (user)":
        video_constraints["facingMode"] = {"exact": "user"}
    else:
        video_constraints["facingMode"] = {"ideal": "environment"}

    st.caption("💡 Tips: Safari/iOS butuh HTTPS agar kamera bisa dipakai. Jika perangkat tidak punya kamera belakang, browser akan fallback ke yang tersedia.")
=======
# LOKASI: Function inference - dengan custom plotting tanpa confidence
def run_inference_on_image(model, pil_img: Image.Image, conf=FIXED_CONF, iou=FIXED_IOU, imgsz=FIXED_IMGSZ):
    """Run inference on single image, return overlay and detection records."""
    
    # Run prediction
    results = model.predict(source=pil_img, conf=conf, iou=iou, imgsz=imgsz, verbose=False)
    r = results[0]  # Single image result
    
    # Get custom annotated overlay (without confidence)
    names_map = r.names  # {id: name}
    boxes = getattr(r, "boxes", None)
    masks = getattr(r, "masks", None)
    
    overlay_pil = plot_custom_overlay(pil_img, boxes, masks, names_map)
    
    # Extract detection data
    records = []
    
    if boxes is not None and len(boxes) > 0:
        xyxy = boxes.xyxy.cpu().numpy()
        cls = boxes.cls.cpu().numpy().astype(int)
        confs = boxes.conf.cpu().numpy()
        
        # Handle masks if available
        if masks is not None and masks.data is not None:
            m = masks.data  # (N, H, W) float 0..1
            mask_np = (m.cpu().numpy() > 0.5).astype(np.uint8)
        else:
            mask_np = None
            
        # Process each detection
        for i in range(len(xyxy)):
            cls_id = int(cls[i])
            cls_name = names_map.get(cls_id, str(cls_id))
            conf_i = float(confs[i])
            xyxy_i = xyxy[i]
            
            # Calculate severity
            if mask_np is not None and i < mask_np.shape[0]:
                mask_area, bbox_area, ratio, severity = compute_severity(mask_np[i], xyxy_i)
            else:
                # Fallback for bbox-only models
                bbox_area = max(1, int((xyxy_i[2]-xyxy_i[0])*(xyxy_i[3]-xyxy_i[1])))
                mask_area, ratio, severity = 0, 0.0, "Light"
                
            records.append({
                "class_id": cls_id,
                "class_name": cls_name,
                "confidence": conf_i,  # Tetap disimpan tapi tidak ditampilkan
                "x1": int(xyxy_i[0]), "y1": int(xyxy_i[1]),
                "x2": int(xyxy_i[2]), "y2": int(xyxy_i[3]),
                "mask_area": int(mask_area),
                "bbox_area": int(bbox_area), 
                "area_ratio": float(ratio),
                "severity": severity
            })
            
    return overlay_pil, records
>>>>>>> b83cf41d

# ==========================
# Session State
# ==========================
<<<<<<< HEAD
result_queue: "queue.Queue[dict]" = queue.Queue()
recent_detections = deque(maxlen=200)  # Simpan ringkas 200 deteksi terakhir
=======
if "entries" not in st.session_state:
    st.session_state.entries = []  # List of {plate, files: [(name, bytes), ...]}
>>>>>>> b83cf41d

# ==========================
# Model Info Display
# ==========================
<<<<<<< HEAD
class YOLOSegProcessor(VideoProcessorBase):
    def __init__(self):
        self.model = model
        self.lock = threading.Lock()

    def recv(self, frame: av.VideoFrame) -> av.VideoFrame:
        img_bgr = frame.to_ndarray(format="bgr24")
        h, w = img_bgr.shape[:2]

        # Inference
        with self.lock:
            results = self.model.predict(
                source=img_bgr,
                conf=CONF_THRES,
                iou=IOU_THRES,
                imgsz=IMG_SIZE,
                verbose=False
            )
        r = results[0]

        # Prepare overlay for masks
        overlay = img_bgr.copy()

        # Draw masks (no confidence text)
        if hasattr(r, "masks") and r.masks is not None:
            masks = r.masks.data.cpu().numpy()  # [N, Hm, Wm]
            if masks.size > 0:
                for mask, cls_id in zip(masks, r.boxes.cls.cpu().numpy().astype(int)):
                    mask_resized = cv2.resize(mask, (w, h))
                    m = mask_resized > 0.5
                    col = color_for(r.names.get(cls_id, str(cls_id)))
                    overlay[m] = (0.45 * np.array(col) + 0.55 * overlay[m]).astype(np.uint8)

        # Blend if any mask
        img_draw = cv2.addWeighted(
            overlay,
            mask_alpha if show_masks else 0,
            img_bgr,
            1 - (mask_alpha if show_masks else 0),
            0,
        )

        # Draw boxes + labels (without confidence)
        if hasattr(r, "boxes") and r.boxes is not None and len(r.boxes) > 0:
            xyxy = r.boxes.xyxy.cpu().numpy()
            clss = r.boxes.cls.cpu().numpy().astype(int)
            confs = r.boxes.conf.cpu().numpy()
            names = r.names

            for box, cid, conf in zip(xyxy, clss, confs):
                x1, y1, x2, y2 = box.astype(int)
                cname = names.get(cid, str(cid))
                col = color_for(cname)
                if show_boxes:
                    cv2.rectangle(img_draw, (x1, y1), (x2, y2), col, 3)
                if show_labels:
                    put_label(img_draw, cname, x1, y1)

                # Push compact result (no conf displayed on frame)
                try:
                    result_queue.put_nowait({
                        "time": datetime.now().strftime("%H:%M:%S"),
                        "class_name": cname,
                        "severity": severity_from_bbox(box),
                        "confidence": float(conf),  # disimpan untuk analitik, tidak ditulis di frame
                    })
                except queue.Full:
                    pass

        return av.VideoFrame.from_ndarray(img_draw, format="bgr24")
=======
st.success(f"✅ **Model loaded successfully:** `{WEIGHTS_FILE}`")
>>>>>>> b83cf41d

# ==========================
# Sidebar - Input Only
# ==========================
<<<<<<< HEAD
rtc_config = RTCConfiguration({
    "iceServers": [{"urls": ["stun:stun.l.google.com:19302"]}]
})

webrtc_ctx = webrtc_streamer(
    key="yolo-seg-stream",
    mode=WebRtcMode.SENDRECV,
    rtc_configuration=rtc_config,
    video_processor_factory=YOLOSegProcessor,
    media_stream_constraints={
        "video": video_constraints,
        "audio": False,
    },
)
=======
with st.sidebar:
    # Input section
    st.header("📝 Add Vehicle")
    
    # Initialize input states
    if "input_plate" not in st.session_state:
        st.session_state.input_plate = ""
    if "clear_inputs" not in st.session_state:
        st.session_state.clear_inputs = False
    
    # Clear inputs after successful add
    if st.session_state.clear_inputs:
        st.session_state.input_plate = ""
        st.session_state.clear_inputs = False
        st.rerun()
    
    # Plate input with Indonesian format validation
    plate = st.text_input(
        "Plate Number", 
        value=st.session_state.input_plate,
        placeholder="B 1234 ABC",
        max_chars=11,  # Max length for Indonesian plates
        help="Format: [A-Z] [1-4 digits] [A-Z][A-Z][A-Z]"
    )
    
    files = st.file_uploader(
        "Upload Images", 
        type=["jpg","jpeg","png"], 
        accept_multiple_files=True,
        key=f"file_uploader_{len(st.session_state.entries)}"  # Force refresh
    )
    
    add_btn = st.button("➕ Add to Queue", use_container_width=True)
    
    # Handle add button
    if add_btn:
        if not plate:
            st.warning("Masukkan nomor plat terlebih dahulu")
        elif not files:
            st.warning("Upload minimal 1 gambar")
        else:
            # Store file bytes
            packed_files = [(f.name, f.read()) for f in files]
            st.session_state.entries.append({
                "plate": plate.upper().strip(), 
                "files": packed_files
            })
            st.success(f"Ditambahkan: {plate.upper()} ({len(packed_files)} gambar)")
            
            # Clear inputs
            st.session_state.clear_inputs = True
            st.rerun()
    
    st.divider()
    
    # Show queue
    if st.session_state.entries:
        st.subheader("📋 Processing Queue")
        for idx, entry in enumerate(st.session_state.entries):
            st.text(f"• {entry['plate']} — {len(entry['files'])} gambar")
        
        if st.button("🗑️ Clear Queue", use_container_width=True):
            st.session_state.entries = []
            st.session_state.clear_inputs = True  # Also clear inputs
            st.success("Queue dikosongkan!")
            st.rerun()
>>>>>>> b83cf41d

# ==========================
# Main Processing Interface
# ==========================
if not st.session_state.entries:
    st.info("👆 Add vehicles to the queue using the sidebar, then click **Process All** below.")
    
    # LOKASI: Legend section (dulu Detection Settings) - tanpa slider/controls
    st.header("📖 Informasi")
    st.markdown("""
    **Severity Levels:**
    - 🟢 **Light**: Kerusakan ringan (< 25% area)
    - 🟡 **Medium**: Kerusakan sedang (25-60% area)  
    - 🔴 **Heavy**: Kerusakan berat (> 60% area)
    """)
else:
    st.header(f"🚀 Ready to Process {len(st.session_state.entries)} Vehicle(s)")
    
    # LOKASI: Legend section (dulu Detection Settings) - tanpa controls
    st.subheader("📖 Legend")
    col1, col2 = st.columns(2)
    with col1:
        st.markdown("""
        **Severity Levels:**
        - 🟢 **Light**: < 25% area
        - 🟡 **Medium**: 25-60% area  
        - 🔴 **Heavy**: > 60% area
        """)

    
    # Show summary
    total_images = sum(len(entry['files']) for entry in st.session_state.entries)
    st.metric("Total Images to Process", total_images)
    
    # Process All button
    process_btn = st.button("🚀 Process All", type="primary", use_container_width=True)
    
    if process_btn:
        if model is None:
            st.error("Model tidak tersedia!")
            st.stop()
        st.header("📊 Processing Results")
        
        all_records = []
        # LOKASI: List untuk summary Excel yang human-readable
        summary_records = []
        progress_bar = st.progress(0.0)
        status_text = st.empty()
        
        # Temporary directory for ZIP export
        with tempfile.TemporaryDirectory() as tmpdir:
            tmp_root = Path(tmpdir)
            orig_dir = tmp_root / "original"
            seg_dir = tmp_root / "segmented"
            orig_dir.mkdir(parents=True, exist_ok=True)
            seg_dir.mkdir(parents=True, exist_ok=True)
            
            processed_count = 0
            
            # Process each vehicle
            for entry in st.session_state.entries:
                plate = entry["plate"]
                st.subheader(f"🚗 Processing: {plate}")
                
                for file_idx, (filename, file_bytes) in enumerate(entry["files"], 1):
                    processed_count += 1
                    status_text.text(f"Processing {plate} — {filename} ({processed_count}/{total_images})")
                    
                    # Load image
                    pil_img = Image.open(io.BytesIO(file_bytes)).convert("RGB")
                    
                    # LOKASI: Run inference dengan fixed parameters dan custom plotting
                    overlay_pil, detections = run_inference_on_image(model, pil_img)
                    
                    # Display results
                    col1, col2 = st.columns(2)
                    with col1:
                        st.image(pil_img, caption=f"Original - {filename}", use_container_width=True)
                    with col2:
                        st.image(overlay_pil or pil_img, caption=f"Detection - {filename}", use_container_width=True)
                    
                    # Save images for export
                    safe_plate = plate.replace(" ", "_")
                    orig_name = f"{safe_plate}_{file_idx:02d}_{Path(filename).name}"
                    seg_name = f"{safe_plate}_{file_idx:02d}_{Path(filename).stem}_detected.jpg"
                    
                    (orig_dir / orig_name).write_bytes(bytes_from_pil(pil_img, "JPEG"))
                    (seg_dir / seg_name).write_bytes(bytes_from_pil(overlay_pil or pil_img, "JPEG"))
                    
                    # LOKASI: Store detection records dan create summary
                    if detections:
                        for det_idx, detection in enumerate(detections, 1):
                            # Detailed record (original format)
                            record = {
                                "plate": plate,
                                "image": orig_name,
                                "detection_id": det_idx,
                                **detection
                            }
                            all_records.append(record)
                            
                            # LOKASI: Human-readable summary record
                            summary_text = create_summary_text(plate, detection["class_name"], detection["severity"])
                            summary_records.append({
                                "plate": plate,
                                "image": filename,
                                "summary": summary_text
                            })
                    else:
                        # No detections found
                        all_records.append({
                            "plate": plate,
                            "image": orig_name, 
                            "detection_id": 0,
                            "class_id": -1,
                            "class_name": "no_detection",
                            "confidence": 0.0,
                            "x1": 0, "y1": 0, "x2": 0, "y2": 0,
                            "mask_area": 0,
                            "bbox_area": 0,
                            "area_ratio": 0.0,
                            "severity": "None"
                        })
                        
                        # LOKASI: Summary untuk no detection
                        summary_text = create_summary_text(plate, "no_detection", "None")
                        summary_records.append({
                            "plate": plate,
                            "image": filename,
                            "summary": summary_text
                        })
                    
                    progress_bar.progress(processed_count / total_images)
                
                st.divider()
            
            # LOKASI: Create DataFrames - detailed dan summary
            df_detailed = pd.DataFrame(all_records)
            df_summary = pd.DataFrame(summary_records)
            
            # Save both versions
            csv_detailed_path = tmp_root / "detection_results_detailed.csv"
            csv_summary_path = tmp_root / "detection_results_summary.csv"
            df_detailed.to_csv(csv_detailed_path, index=False)
            df_summary.to_csv(csv_summary_path, index=False)
            
            # Display final results
            st.header("📋 Final Results Summary")
            st.success(f"✅ Processing complete! Found {len(df_detailed)} total detections.")
            
            # LOKASI: Summary metrics - tanpa confidence
            if len(df_detailed) > 0 and df_detailed['class_id'].iloc[0] != -1:
                damage_summary = df_detailed[df_detailed['class_id'] != -1].groupby('class_name').agg({
                    'detection_id': 'count',
                    'severity': lambda x: x.value_counts().to_dict()
                }).rename(columns={'detection_id': 'count'})
                st.dataframe(damage_summary, use_container_width=True)
            
            # LOKASI: Display summary version (human-readable)
            st.subheader("📄 Summary Report")
            st.dataframe(df_summary, use_container_width=True)
            
            # Create ZIP download
            zip_buffer = io.BytesIO()
            with zipfile.ZipFile(zip_buffer, "w", compression=zipfile.ZIP_DEFLATED) as zf:
                # LOKASI: Add both CSV files
                zf.write(str(csv_detailed_path), arcname="detection_results_detailed.csv")
                zf.write(str(csv_summary_path), arcname="detection_results_summary.csv")
                
                # Add images
                for img_path in orig_dir.rglob("*"):
                    if img_path.is_file():
                        zf.write(str(img_path), arcname=f"original/{img_path.name}")
                        
                for img_path in seg_dir.rglob("*"):
                    if img_path.is_file():
                        zf.write(str(img_path), arcname=f"segmented/{img_path.name}")
            
            zip_buffer.seek(0)
            
            # Download button
            st.download_button(
                label="⬇️ Download Results (ZIP)",
                data=zip_buffer,
                file_name=f"car_damage_results_{datetime.now().strftime('%Y%m%d_%H%M%S')}.zip",
                mime="application/zip",
                use_container_width=True
            )
            
        status_text.empty()
        progress_bar.empty()

# ==========================
# Footer
# ==========================
st.divider()
st.caption("🔧 Car Damage Detection using YOLOv11 Instance Segmentation")
st.caption("⚠️ Automated severity assessment - verify with professional inspection")<|MERGE_RESOLUTION|>--- conflicted
+++ resolved
@@ -1,179 +1,99 @@
-import streamlit as st
-from PIL import Image, ImageDraw, ImageFont
+# app.py
+import os
+import queue
+import threading
+from collections import deque, Counter
+from datetime import datetime
+
+import av
+import cv2
 import numpy as np
 import pandas as pd
-import io, zipfile
-import tempfile
-from datetime import datetime
+from PIL import Image
+import streamlit as st
 from pathlib import Path
-import cv2
-
-# Import YOLO - ultralytics handles OpenCV internally
-from ultralytics import YOLO
-
-# ==========================
-# App Config
-# ==========================
-st.set_page_config(page_title="Car Damage Detection", layout="wide", page_icon="🚗")
-st.title("🚗 Car Damage Detection - YOLOv11")
-
-<<<<<<< HEAD
+
+# WebRTC
+from streamlit_webrtc import (
+    webrtc_streamer,
+    WebRtcMode,
+    RTCConfiguration,
+    VideoProcessorBase,
+)
+
+# ==========================
+# APP CONFIG
+# ==========================
+st.set_page_config(page_title="Car Damage Detection (Streaming)", page_icon="🚗", layout="wide")
+st.title("🚗 Car Damage Detection — Live Streaming with Segmentation")
+
 WEIGHTS_FILE = "best.pt"          # taruh model di root app
 CONF_THRES   = 0.10
-IOU_THRES    = 0.6
+IOU_THRES    = 0.7
 IMG_SIZE     = 416
-=======
-# Constants
-WEIGHTS_FILE = "best.pt"
-# LOKASI: Fixed threshold dan image size values (tidak bisa diubah user)
-FIXED_CONF = 0.15      # Fixed confidence threshold
-FIXED_IOU = 0.7        # Fixed IOU threshold  
-FIXED_IMGSZ = 640      # Fixed image size
-
-# Severity thresholds
-SEVERITY_T1 = 0.25  # < 25% = Light
-SEVERITY_T2 = 0.60  # 25-60% = Medium, >60% = Heavy
->>>>>>> b83cf41d
-
-# ==========================
-# Utility Functions
-# ==========================
-def to_pil_rgb(arr_bgr_or_rgb):
-    """Convert ultralytics result.plot() BGR array to PIL RGB."""
-    if arr_bgr_or_rgb is None:
+
+# ==========================
+# MODEL
+# ==========================
+try:
+    from ultralytics import YOLO
+    YOLO_AVAILABLE = True
+except Exception:
+    YOLO_AVAILABLE = False
+
+@st.cache_resource(show_spinner=True)
+def load_model():
+    if not YOLO_AVAILABLE:
         return None
-    a = arr_bgr_or_rgb
-    if a.ndim == 3 and a.shape[2] == 3:
-        # Ultralytics plot() returns BGR, convert to RGB
-        a = a[:, :, ::-1].copy()
-    return Image.fromarray(a)
-
-def compute_severity(mask_bin: np.ndarray, xyxy: np.ndarray):
-    """Calculate severity based on mask area ratio to bbox area."""
-    x1, y1, x2, y2 = [int(v) for v in xyxy]
-    bbox_area = max(1, (x2 - x1) * (y2 - y1))
-    mask_area = int(mask_bin.sum())
-    ratio = float(mask_area) / float(bbox_area)
-    
-    if ratio < SEVERITY_T1:
-        severity = "Light"
-    elif ratio < SEVERITY_T2:
-        severity = "Medium" 
+    if not Path(WEIGHTS_FILE).exists():
+        return None
+    m = YOLO(WEIGHTS_FILE)
+    try:
+        m.fuse()
+    except Exception:
+        pass
+    return m
+
+model = load_model()
+if model is None:
+    st.error("❌ Model tidak ditemukan/terload. Pastikan `best.pt` ada di direktori yang sama.")
+    st.stop()
+st.success(f"✅ Model loaded: {WEIGHTS_FILE}")
+
+# ==========================
+# UTIL
+# ==========================
+COLORS = {
+    # sesuaikan jika kelasmu beda; default fallback biru
+    "dent": (0, 114, 255),
+    "scratch": (255, 159, 0),
+    "crack": (255, 56, 56),
+    "rust": (0, 176, 80),
+    "default": (0, 153, 255),
+}
+
+def color_for(name: str):
+    return COLORS.get(name.lower(), COLORS["default"])
+
+def put_label(img, text, x, y):
+    # label kecil tanpa confidence
+    (w, h), _ = cv2.getTextSize(text, cv2.FONT_HERSHEY_SIMPLEX, 0.6, 2)
+    cv2.rectangle(img, (x, y - h - 8), (x + w + 8, y), color=(0, 0, 0), thickness=-1)
+    cv2.putText(img, text, (x + 4, y - 4), cv2.FONT_HERSHEY_SIMPLEX, 0.6, (255, 255, 255), 2, cv2.LINE_AA)
+
+def severity_from_bbox(box):
+    x1, y1, x2, y2 = box
+    area = float((x2 - x1) * (y2 - y1))
+    if area < 5000:
+        return "Light"
+    elif area < 15000:
+        return "Medium"
     else:
-        severity = "Heavy"
-        
-    return mask_area, bbox_area, ratio, severity
-
-def bytes_from_pil(pil_img: Image.Image, fmt="JPEG"):
-    """Convert PIL image to bytes."""
-    buf = io.BytesIO()
-    pil_img.save(buf, format=fmt)
-    return buf.getvalue()
-
-# LOKASI: Custom plotting function tanpa confidence
-def plot_custom_overlay(pil_img: Image.Image, boxes, masks, names_map):
-    """Create custom overlay without confidence scores."""
-    if boxes is None or len(boxes) == 0:
-        return pil_img
-    
-    # Convert PIL to numpy array for OpenCV
-    img_array = np.array(pil_img)
-    img_bgr = cv2.cvtColor(img_array, cv2.COLOR_RGB2BGR)
-    
-    xyxy = boxes.xyxy.cpu().numpy()
-    cls = boxes.cls.cpu().numpy().astype(int)
-    
-    # Color map for different classes
-    colors = [
-        (0, 255, 0),    # Green
-        (255, 0, 0),    # Blue (BGR format)
-        (0, 0, 255),    # Red
-        (255, 255, 0),  # Cyan
-        (255, 0, 255),  # Magenta
-        (0, 255, 255),  # Yellow
-    ]
-    
-    # Draw masks if available
-    if masks is not None and masks.data is not None:
-        mask_data = masks.data.cpu().numpy()
-        for i, mask in enumerate(mask_data):
-            if i < len(cls):
-                cls_id = int(cls[i])
-                color = colors[cls_id % len(colors)]
-                
-                # Create colored mask
-                mask_resized = cv2.resize(mask.astype(np.uint8), (img_bgr.shape[1], img_bgr.shape[0]))
-                mask_colored = np.zeros_like(img_bgr)
-                mask_colored[:, :] = color
-                
-                # Apply mask with transparency
-                alpha = 0.3
-                mask_bool = mask_resized > 0.5
-                img_bgr[mask_bool] = (1 - alpha) * img_bgr[mask_bool] + alpha * mask_colored[mask_bool]
-    
-    # Draw bounding boxes and labels (without confidence)
-    for i in range(len(xyxy)):
-        x1, y1, x2, y2 = xyxy[i].astype(int)
-        cls_id = int(cls[i])
-        cls_name = names_map.get(cls_id, str(cls_id))
-        color = colors[cls_id % len(colors)]
-        
-        # Draw bounding box
-        cv2.rectangle(img_bgr, (x1, y1), (x2, y2), color, 2)
-        
-        # Draw label background
-        label = cls_name  # Only class name, no confidence
-        (text_width, text_height), baseline = cv2.getTextSize(label, cv2.FONT_HERSHEY_SIMPLEX, 0.5, 1)
-        cv2.rectangle(img_bgr, (x1, y1 - text_height - baseline - 5), (x1 + text_width, y1), color, -1)
-        
-        # Draw label text
-        cv2.putText(img_bgr, label, (x1, y1 - baseline - 2), cv2.FONT_HERSHEY_SIMPLEX, 0.5, (255, 255, 255), 1)
-    
-    # Convert back to RGB PIL
-    img_rgb = cv2.cvtColor(img_bgr, cv2.COLOR_BGR2RGB)
-    return Image.fromarray(img_rgb)
-
-# LOKASI: Function untuk create human-readable summary
-def create_summary_text(plate, class_name, severity):
-    """Create human-readable summary text for Excel export."""
-    if class_name == "no_detection":
-        return f"Mobil dengan nomor plat {plate} tidak terdeteksi mengalami kerusakan."
-    else:
-        return f"Mobil dengan nomor plat {plate} terdeteksi mengalami kerusakan {class_name} dengan tingkat keparahan {severity}."
-
-# ==========================
-# Model Loading
-# ==========================
-@st.cache_resource(show_spinner=True)
-def load_model_from_path():
-    """Load YOLO model from local path."""
-    try:
-        if Path(WEIGHTS_FILE).exists():
-            model = YOLO(WEIGHTS_FILE)
-            return model
-        else:
-            return None
-    except Exception as e:
-        st.error(f"❌ Error loading model: {str(e)}")
-        return None
-
-# ==========================
-# Check Model Availability
-# ==========================
-model = load_model_from_path()
-
-if model is None:
-    st.error("❌ **Model file not found!**")
-    st.error(f"Please ensure the model file `{WEIGHTS_FILE}` exists in the application directory.")
-    st.info("📝 **Instructions:**")
-    st.info(f"1. Place your trained YOLO model file named `{WEIGHTS_FILE}` in the same directory as this script")
-    st.info("2. Restart the application")
-    st.stop()
-
-# ==========================
-# Inference Function
-# ==========================
-<<<<<<< HEAD
+        return "Heavy"
+
+# ==========================
+# SIDEBAR
+# ==========================
 with st.sidebar:
     st.header("⚙️ Settings")
     show_boxes = st.checkbox("Show Bounding Boxes", value=True)
@@ -217,82 +137,16 @@
         video_constraints["facingMode"] = {"ideal": "environment"}
 
     st.caption("💡 Tips: Safari/iOS butuh HTTPS agar kamera bisa dipakai. Jika perangkat tidak punya kamera belakang, browser akan fallback ke yang tersedia.")
-=======
-# LOKASI: Function inference - dengan custom plotting tanpa confidence
-def run_inference_on_image(model, pil_img: Image.Image, conf=FIXED_CONF, iou=FIXED_IOU, imgsz=FIXED_IMGSZ):
-    """Run inference on single image, return overlay and detection records."""
-    
-    # Run prediction
-    results = model.predict(source=pil_img, conf=conf, iou=iou, imgsz=imgsz, verbose=False)
-    r = results[0]  # Single image result
-    
-    # Get custom annotated overlay (without confidence)
-    names_map = r.names  # {id: name}
-    boxes = getattr(r, "boxes", None)
-    masks = getattr(r, "masks", None)
-    
-    overlay_pil = plot_custom_overlay(pil_img, boxes, masks, names_map)
-    
-    # Extract detection data
-    records = []
-    
-    if boxes is not None and len(boxes) > 0:
-        xyxy = boxes.xyxy.cpu().numpy()
-        cls = boxes.cls.cpu().numpy().astype(int)
-        confs = boxes.conf.cpu().numpy()
-        
-        # Handle masks if available
-        if masks is not None and masks.data is not None:
-            m = masks.data  # (N, H, W) float 0..1
-            mask_np = (m.cpu().numpy() > 0.5).astype(np.uint8)
-        else:
-            mask_np = None
-            
-        # Process each detection
-        for i in range(len(xyxy)):
-            cls_id = int(cls[i])
-            cls_name = names_map.get(cls_id, str(cls_id))
-            conf_i = float(confs[i])
-            xyxy_i = xyxy[i]
-            
-            # Calculate severity
-            if mask_np is not None and i < mask_np.shape[0]:
-                mask_area, bbox_area, ratio, severity = compute_severity(mask_np[i], xyxy_i)
-            else:
-                # Fallback for bbox-only models
-                bbox_area = max(1, int((xyxy_i[2]-xyxy_i[0])*(xyxy_i[3]-xyxy_i[1])))
-                mask_area, ratio, severity = 0, 0.0, "Light"
-                
-            records.append({
-                "class_id": cls_id,
-                "class_name": cls_name,
-                "confidence": conf_i,  # Tetap disimpan tapi tidak ditampilkan
-                "x1": int(xyxy_i[0]), "y1": int(xyxy_i[1]),
-                "x2": int(xyxy_i[2]), "y2": int(xyxy_i[3]),
-                "mask_area": int(mask_area),
-                "bbox_area": int(bbox_area), 
-                "area_ratio": float(ratio),
-                "severity": severity
-            })
-            
-    return overlay_pil, records
->>>>>>> b83cf41d
-
-# ==========================
-# Session State
-# ==========================
-<<<<<<< HEAD
+
+# ==========================
+# RESULT QUEUE (for right pane)
+# ==========================
 result_queue: "queue.Queue[dict]" = queue.Queue()
 recent_detections = deque(maxlen=200)  # Simpan ringkas 200 deteksi terakhir
-=======
-if "entries" not in st.session_state:
-    st.session_state.entries = []  # List of {plate, files: [(name, bytes), ...]}
->>>>>>> b83cf41d
-
-# ==========================
-# Model Info Display
-# ==========================
-<<<<<<< HEAD
+
+# ==========================
+# VIDEO PROCESSOR
+# ==========================
 class YOLOSegProcessor(VideoProcessorBase):
     def __init__(self):
         self.model = model
@@ -363,14 +217,10 @@
                     pass
 
         return av.VideoFrame.from_ndarray(img_draw, format="bgr24")
-=======
-st.success(f"✅ **Model loaded successfully:** `{WEIGHTS_FILE}`")
->>>>>>> b83cf41d
-
-# ==========================
-# Sidebar - Input Only
-# ==========================
-<<<<<<< HEAD
+
+# ==========================
+# WEBRTC STREAM
+# ==========================
 rtc_config = RTCConfiguration({
     "iceServers": [{"urls": ["stun:stun.l.google.com:19302"]}]
 })
@@ -385,269 +235,61 @@
         "audio": False,
     },
 )
-=======
-with st.sidebar:
-    # Input section
-    st.header("📝 Add Vehicle")
-    
-    # Initialize input states
-    if "input_plate" not in st.session_state:
-        st.session_state.input_plate = ""
-    if "clear_inputs" not in st.session_state:
-        st.session_state.clear_inputs = False
-    
-    # Clear inputs after successful add
-    if st.session_state.clear_inputs:
-        st.session_state.input_plate = ""
-        st.session_state.clear_inputs = False
-        st.rerun()
-    
-    # Plate input with Indonesian format validation
-    plate = st.text_input(
-        "Plate Number", 
-        value=st.session_state.input_plate,
-        placeholder="B 1234 ABC",
-        max_chars=11,  # Max length for Indonesian plates
-        help="Format: [A-Z] [1-4 digits] [A-Z][A-Z][A-Z]"
-    )
-    
-    files = st.file_uploader(
-        "Upload Images", 
-        type=["jpg","jpeg","png"], 
-        accept_multiple_files=True,
-        key=f"file_uploader_{len(st.session_state.entries)}"  # Force refresh
-    )
-    
-    add_btn = st.button("➕ Add to Queue", use_container_width=True)
-    
-    # Handle add button
-    if add_btn:
-        if not plate:
-            st.warning("Masukkan nomor plat terlebih dahulu")
-        elif not files:
-            st.warning("Upload minimal 1 gambar")
+
+# ==========================
+# RIGHT PANE: Live Stats
+# ==========================
+col_stream, col_stats = st.columns([2, 1])
+
+with col_stats:
+    st.subheader("📊 Live Results")
+    status_box = st.empty()
+    table_box = st.empty()
+    chart_box1 = st.empty()
+    chart_box2 = st.empty()
+
+    # Drain queue periodically
+    def drain_results():
+        drained = []
+        while True:
+            try:
+                item = result_queue.get_nowait()
+                drained.append(item)
+            except queue.Empty:
+                break
+        return drained
+
+    if webrtc_ctx.state.playing:
+        status_box.info("🔴 Streaming aktif — arahkan kamera ke area kerusakan.")
+
+        # live loop (uses Streamlit rerun on each script run)
+        new_items = drain_results()
+        recent_detections.extend(new_items)
+
+        if len(recent_detections) > 0:
+            df = pd.DataFrame(list(recent_detections))
+            # Ringkas
+            total = len(df)
+            heavy = (df["severity"] == "Heavy").sum()
+            cls_counts = df["class_name"].value_counts()
+
+            st.metric("Detections (recent)", total)
+            st.metric("Heavy", heavy)
+
+            # Tabel mini (tanpa confidence display)
+            show_df = df[["time", "class_name", "severity"]].tail(12)
+            table_box.dataframe(show_df, use_container_width=True, height=320)
+
+            chart_box1.bar_chart(cls_counts)
+            sev_counts = df["severity"].value_counts()
+            chart_box2.bar_chart(sev_counts)
         else:
-            # Store file bytes
-            packed_files = [(f.name, f.read()) for f in files]
-            st.session_state.entries.append({
-                "plate": plate.upper().strip(), 
-                "files": packed_files
-            })
-            st.success(f"Ditambahkan: {plate.upper()} ({len(packed_files)} gambar)")
-            
-            # Clear inputs
-            st.session_state.clear_inputs = True
-            st.rerun()
-    
-    st.divider()
-    
-    # Show queue
-    if st.session_state.entries:
-        st.subheader("📋 Processing Queue")
-        for idx, entry in enumerate(st.session_state.entries):
-            st.text(f"• {entry['plate']} — {len(entry['files'])} gambar")
-        
-        if st.button("🗑️ Clear Queue", use_container_width=True):
-            st.session_state.entries = []
-            st.session_state.clear_inputs = True  # Also clear inputs
-            st.success("Queue dikosongkan!")
-            st.rerun()
->>>>>>> b83cf41d
-
-# ==========================
-# Main Processing Interface
-# ==========================
-if not st.session_state.entries:
-    st.info("👆 Add vehicles to the queue using the sidebar, then click **Process All** below.")
-    
-    # LOKASI: Legend section (dulu Detection Settings) - tanpa slider/controls
-    st.header("📖 Informasi")
-    st.markdown("""
-    **Severity Levels:**
-    - 🟢 **Light**: Kerusakan ringan (< 25% area)
-    - 🟡 **Medium**: Kerusakan sedang (25-60% area)  
-    - 🔴 **Heavy**: Kerusakan berat (> 60% area)
-    """)
-else:
-    st.header(f"🚀 Ready to Process {len(st.session_state.entries)} Vehicle(s)")
-    
-    # LOKASI: Legend section (dulu Detection Settings) - tanpa controls
-    st.subheader("📖 Legend")
-    col1, col2 = st.columns(2)
-    with col1:
-        st.markdown("""
-        **Severity Levels:**
-        - 🟢 **Light**: < 25% area
-        - 🟡 **Medium**: 25-60% area  
-        - 🔴 **Heavy**: > 60% area
-        """)
-
-    
-    # Show summary
-    total_images = sum(len(entry['files']) for entry in st.session_state.entries)
-    st.metric("Total Images to Process", total_images)
-    
-    # Process All button
-    process_btn = st.button("🚀 Process All", type="primary", use_container_width=True)
-    
-    if process_btn:
-        if model is None:
-            st.error("Model tidak tersedia!")
-            st.stop()
-        st.header("📊 Processing Results")
-        
-        all_records = []
-        # LOKASI: List untuk summary Excel yang human-readable
-        summary_records = []
-        progress_bar = st.progress(0.0)
-        status_text = st.empty()
-        
-        # Temporary directory for ZIP export
-        with tempfile.TemporaryDirectory() as tmpdir:
-            tmp_root = Path(tmpdir)
-            orig_dir = tmp_root / "original"
-            seg_dir = tmp_root / "segmented"
-            orig_dir.mkdir(parents=True, exist_ok=True)
-            seg_dir.mkdir(parents=True, exist_ok=True)
-            
-            processed_count = 0
-            
-            # Process each vehicle
-            for entry in st.session_state.entries:
-                plate = entry["plate"]
-                st.subheader(f"🚗 Processing: {plate}")
-                
-                for file_idx, (filename, file_bytes) in enumerate(entry["files"], 1):
-                    processed_count += 1
-                    status_text.text(f"Processing {plate} — {filename} ({processed_count}/{total_images})")
-                    
-                    # Load image
-                    pil_img = Image.open(io.BytesIO(file_bytes)).convert("RGB")
-                    
-                    # LOKASI: Run inference dengan fixed parameters dan custom plotting
-                    overlay_pil, detections = run_inference_on_image(model, pil_img)
-                    
-                    # Display results
-                    col1, col2 = st.columns(2)
-                    with col1:
-                        st.image(pil_img, caption=f"Original - {filename}", use_container_width=True)
-                    with col2:
-                        st.image(overlay_pil or pil_img, caption=f"Detection - {filename}", use_container_width=True)
-                    
-                    # Save images for export
-                    safe_plate = plate.replace(" ", "_")
-                    orig_name = f"{safe_plate}_{file_idx:02d}_{Path(filename).name}"
-                    seg_name = f"{safe_plate}_{file_idx:02d}_{Path(filename).stem}_detected.jpg"
-                    
-                    (orig_dir / orig_name).write_bytes(bytes_from_pil(pil_img, "JPEG"))
-                    (seg_dir / seg_name).write_bytes(bytes_from_pil(overlay_pil or pil_img, "JPEG"))
-                    
-                    # LOKASI: Store detection records dan create summary
-                    if detections:
-                        for det_idx, detection in enumerate(detections, 1):
-                            # Detailed record (original format)
-                            record = {
-                                "plate": plate,
-                                "image": orig_name,
-                                "detection_id": det_idx,
-                                **detection
-                            }
-                            all_records.append(record)
-                            
-                            # LOKASI: Human-readable summary record
-                            summary_text = create_summary_text(plate, detection["class_name"], detection["severity"])
-                            summary_records.append({
-                                "plate": plate,
-                                "image": filename,
-                                "summary": summary_text
-                            })
-                    else:
-                        # No detections found
-                        all_records.append({
-                            "plate": plate,
-                            "image": orig_name, 
-                            "detection_id": 0,
-                            "class_id": -1,
-                            "class_name": "no_detection",
-                            "confidence": 0.0,
-                            "x1": 0, "y1": 0, "x2": 0, "y2": 0,
-                            "mask_area": 0,
-                            "bbox_area": 0,
-                            "area_ratio": 0.0,
-                            "severity": "None"
-                        })
-                        
-                        # LOKASI: Summary untuk no detection
-                        summary_text = create_summary_text(plate, "no_detection", "None")
-                        summary_records.append({
-                            "plate": plate,
-                            "image": filename,
-                            "summary": summary_text
-                        })
-                    
-                    progress_bar.progress(processed_count / total_images)
-                
-                st.divider()
-            
-            # LOKASI: Create DataFrames - detailed dan summary
-            df_detailed = pd.DataFrame(all_records)
-            df_summary = pd.DataFrame(summary_records)
-            
-            # Save both versions
-            csv_detailed_path = tmp_root / "detection_results_detailed.csv"
-            csv_summary_path = tmp_root / "detection_results_summary.csv"
-            df_detailed.to_csv(csv_detailed_path, index=False)
-            df_summary.to_csv(csv_summary_path, index=False)
-            
-            # Display final results
-            st.header("📋 Final Results Summary")
-            st.success(f"✅ Processing complete! Found {len(df_detailed)} total detections.")
-            
-            # LOKASI: Summary metrics - tanpa confidence
-            if len(df_detailed) > 0 and df_detailed['class_id'].iloc[0] != -1:
-                damage_summary = df_detailed[df_detailed['class_id'] != -1].groupby('class_name').agg({
-                    'detection_id': 'count',
-                    'severity': lambda x: x.value_counts().to_dict()
-                }).rename(columns={'detection_id': 'count'})
-                st.dataframe(damage_summary, use_container_width=True)
-            
-            # LOKASI: Display summary version (human-readable)
-            st.subheader("📄 Summary Report")
-            st.dataframe(df_summary, use_container_width=True)
-            
-            # Create ZIP download
-            zip_buffer = io.BytesIO()
-            with zipfile.ZipFile(zip_buffer, "w", compression=zipfile.ZIP_DEFLATED) as zf:
-                # LOKASI: Add both CSV files
-                zf.write(str(csv_detailed_path), arcname="detection_results_detailed.csv")
-                zf.write(str(csv_summary_path), arcname="detection_results_summary.csv")
-                
-                # Add images
-                for img_path in orig_dir.rglob("*"):
-                    if img_path.is_file():
-                        zf.write(str(img_path), arcname=f"original/{img_path.name}")
-                        
-                for img_path in seg_dir.rglob("*"):
-                    if img_path.is_file():
-                        zf.write(str(img_path), arcname=f"segmented/{img_path.name}")
-            
-            zip_buffer.seek(0)
-            
-            # Download button
-            st.download_button(
-                label="⬇️ Download Results (ZIP)",
-                data=zip_buffer,
-                file_name=f"car_damage_results_{datetime.now().strftime('%Y%m%d_%H%M%S')}.zip",
-                mime="application/zip",
-                use_container_width=True
-            )
-            
-        status_text.empty()
-        progress_bar.empty()
-
-# ==========================
-# Footer
-# ==========================
-st.divider()
-st.caption("🔧 Car Damage Detection using YOLOv11 Instance Segmentation")
-st.caption("⚠️ Automated severity assessment - verify with professional inspection")+            status_box.info("Menunggu deteksi…")
+    else:
+        status_box.warning("Streaming belum dimulai. Klik **Start** pada komponen kamera di atas.")
+
+# ==========================
+# FOOTER
+# ==========================
+st.markdown("---")
+st.caption("📸 Live YOLO segmentation — labels only (no confidence text).")